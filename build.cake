--- conflicted
+++ resolved
@@ -23,9 +23,9 @@
 // Get version.
 var buildNumber = AppVeyor.Environment.Build.Number;
 GitVersion assertedVersions        = null;
-var version = releaseNotes.Version.ToString();
-var semVersion = local ? version : (version + string.Concat("-build-", buildNumber));
-var milestone = string.Concat("v", version);
+var version = string.Empty;
+var semVersion = string.Empty;
+var milestone = string.Empty;
 
 // Define directories.
 var buildDir = Directory("./src/Cake/bin") + Directory(configuration);
@@ -68,19 +68,10 @@
     });
 });
 
-Task("Patch-Assembly-Info")
+Task("Run-GitVersion")
     .IsDependentOn("Restore-NuGet-Packages")
-    .Does(() =>
-{
-    var file = "./src/SolutionInfo.cs";
-    CreateAssemblyInfo(file, new AssemblyInfoSettings {
-        Product = "Cake",
-        Version = version,
-        FileVersion = version,
-        InformationalVersion = semVersion,
-        Copyright = "Copyright (c) Patrik Svensson, Mattias Karlsson, Gary Ewan Park and contributors"
-    });
-});
+    .IsDependentOn("Run-GitVersion-AppVeyor")
+    .IsDependentOn("Run-GitVersion-Local");
 
 Task("Run-GitVersion-AppVeyor")
     .WithCriteria(AppVeyor.IsRunningOnAppVeyor)
@@ -129,7 +120,7 @@
 });
 
 Task("Build")
-    .IsDependentOn("Patch-Assembly-Info")
+    .IsDependentOn("Run-GitVersion")
     .Does(() =>
 {
     if(isRunningOnUnix)
@@ -194,6 +185,7 @@
 
 Task("Zip-Files")
     .IsDependentOn("Copy-Files")
+    .IsDependentOn("Run-GitVersion")
     .Does(() =>
 {
     var packageFile = File("Cake-bin-v" + semVersion + ".zip");
@@ -207,6 +199,7 @@
 
 Task("Create-Chocolatey-Packages")
     .IsDependentOn("Copy-Files")
+    .IsDependentOn("Run-GitVersion")
     .IsDependentOn("Package")
     .WithCriteria(() => isRunningOnWindows)
     .Does(() =>
@@ -234,6 +227,7 @@
 
 Task("Create-NuGet-Packages")
     .IsDependentOn("Copy-Files")
+    .IsDependentOn("Run-GitVersion")
     .Does(() =>
 {
     // Create Cake package.
@@ -284,6 +278,7 @@
 
 Task("Upload-AppVeyor-Artifacts")
     .IsDependentOn("Create-Chocolatey-Packages")
+    .IsDependentOn("Run-GitVersion")
     .WithCriteria(() => isRunningOnAppVeyor)
     .Does(() =>
 {
@@ -292,6 +287,7 @@
 });
 
 Task("Publish-MyGet")
+    .IsDependentOn("Run-GitVersion")
     .WithCriteria(() => !local)
     .WithCriteria(() => !isPullRequest)
     .WithCriteria(() => isMainCakeRepo)
@@ -317,6 +313,7 @@
 });
 
 Task("Publish-NuGet")
+    .IsDependentOn("Run-GitVersion")
     .IsDependentOn("Create-NuGet-Packages")
     .WithCriteria(() => local)
     .Does(() =>
@@ -340,6 +337,7 @@
 });
 
 Task("Publish-Chocolatey")
+    .IsDependentOn("Run-GitVersion")
     .IsDependentOn("Create-Chocolatey-Packages")
     .WithCriteria(() => local)
     .Does(() =>
@@ -363,6 +361,7 @@
 });
 
 Task("Publish-HomeBrew")
+    .IsDependentOn("Run-GitVersion")
     .IsDependentOn("Zip-Files")
 	.Does(() =>
 {
@@ -375,6 +374,7 @@
 });
 
 Task("Publish-GitHub-Release")
+    .IsDependentOn("Run-GitVersion")
     .Does(() =>
 {
     var packageFile = File("Cake-bin-v" + semVersion + ".zip");
@@ -388,10 +388,7 @@
 });
 
 Task("Create-Release-Notes")
-<<<<<<< HEAD
-=======
-    .IsDependentOn("Run-GitVersion")
->>>>>>> c63e02e0
+    .IsDependentOn("Run-GitVersion")
     .Does(() =>
 {
     GitReleaseManagerCreate(userName, password, "cake-build", "cake", new GitReleaseManagerCreateSettings {
