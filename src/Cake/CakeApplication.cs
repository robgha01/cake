--- conflicted
+++ resolved
@@ -27,55 +27,10 @@
             {
                 throw new ArgumentNullException("argumentParser");
             }
-<<<<<<< HEAD
-
-            // Set the log verbosity.
-            _log.Verbosity = options.Verbosity;
-
-            // Bootstrap the application.
-            _bootstrapper.Bootstrap(_environment.GetApplicationRoot());
             
-            // Read the file content.
-            var code = ReadSource(options.Script);
-
-            // Update the working directory.
-            _environment.WorkingDirectory = GetAbsoluteScriptDirectory(options.Script);
-
-            // Add all references.
-            var references = new List<Assembly>
-            {
-                typeof(Action).Assembly, // mscorlib
-                typeof(Uri).Assembly, // System
-                typeof(IQueryable).Assembly, // System.Core
-                typeof(System.Data.DataTable).Assembly, // System.Data
-                typeof(System.Xml.XmlReader).Assembly, // System.Xml
-                typeof(System.Xml.Linq.XDocument).Assembly, // System.Xml.Linq
-                typeof(Program).Assembly, // Cake
-                typeof(ICakeContext).Assembly,  // Cake.Core
-                typeof(DirectoryExtensions).Assembly, // Cake.Common
-            };
-
-            // Add all namespaces.
-            var namespaces = new List<string>
-            {
-                "System", "System.Collections.Generic", "System.Linq",
-                "System.Text", "System.Threading.Tasks", "System.IO",
-                "Cake", "Cake.Core", "Cake.Core.IO",  "Cake.Scripting", "Cake.Core.Scripting",
-                "Cake.Common", "Cake.Common.IO", 
-                "Cake.Common.IO", "Cake.Core.Diagnostics", 
-                "Cake.Common.Tools.MSBuild", "Cake.Common.Tools.XUnit", 
-                "Cake.Common.Tools.NuGet", "Cake.Common.Tools.NUnit",
-                "Cake.Common.Tools.ILMerge", "Cake.Common.Tools.WiX"
-            };
-
-            // Execute the script.
-            var scriptHost = CreateScriptHost(options);
-            _scriptRunner.Run(scriptHost, references, namespaces, code);
-=======
             _log = log;
             _commandFactory = commandFactory;
             _argumentParser = argumentParser;
->>>>>>> 034aa338
         }
 
         public int Run(IEnumerable<string> args)
